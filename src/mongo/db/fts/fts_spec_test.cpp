// fts_spec_test.cpp

/**
*    Copyright (C) 2012 10gen Inc.
*
*    This program is free software: you can redistribute it and/or  modify
*    it under the terms of the GNU Affero General Public License, version 3,
*    as published by the Free Software Foundation.
*
*    This program is distributed in the hope that it will be useful,
*    but WITHOUT ANY WARRANTY; without even the implied warranty of
*    MERCHANTABILITY or FITNESS FOR A PARTICULAR PURPOSE.  See the
*    GNU Affero General Public License for more details.
*
*    You should have received a copy of the GNU Affero General Public License
*    along with this program.  If not, see <http://www.gnu.org/licenses/>.
*
*    As a special exception, the copyright holders give permission to link the
*    code of portions of this program with the OpenSSL library under certain
*    conditions as described in each individual source file and distribute
*    linked combinations including the program with the OpenSSL library. You
*    must comply with the GNU Affero General Public License in all respects for
*    all of the code used other than as permitted herein. If you modify file(s)
*    with this exception, you may extend this exception to your version of the
*    file(s), but you are not obligated to do so. If you do not wish to do so,
*    delete this exception statement from your version. If you delete this
*    exception statement from all source files in the program, then also delete
*    it in the license file.
*/

#include "mongo/pch.h"

#include "mongo/db/fts/fts_spec.h"
#include "mongo/db/json.h"
#include "mongo/unittest/unittest.h"

namespace mongo {
    namespace fts {

        /**
         * Assert that fixSpec() accepts the provided text index spec.
         */
        void assertFixSuccess( const std::string& s ) {
            BSONObj user = fromjson( s );

            try {
                // fixSpec() should not throw on a valid spec.
                BSONObj fixed = FTSSpec::fixSpec( user );

                // fixSpec() on an already-fixed spec shouldn't change it.
                BSONObj fixed2 = FTSSpec::fixSpec( fixed );
                ASSERT_EQUALS( fixed, fixed2 );
            }
            catch ( UserException& ) {
                ASSERT( false );
            }
        }

        /**
         * Assert that fixSpec() rejects the provided text index spec.
         */
        void assertFixFailure( const std::string& s ) {
            BSONObj user = fromjson( s );

            try {
                // fixSpec() on an invalid spec should uassert.
                BSONObj fixed = FTSSpec::fixSpec( user );
            }
            catch ( UserException& ) {
                return;
            }
            ASSERT( false );
        }

        TEST( FTSSpec, FixNormalKey1 ) {
            assertFixSuccess("{key: {a: 'text'}}");
            assertFixSuccess("{key: {a: 'text', b: 'text'}}");
            assertFixSuccess("{key: {a: 'text', b: 'text', c: 'text'}}");

            assertFixFailure("{key: {_fts: 'text'}}"); // not allowed to index reserved field
            assertFixFailure("{key: {_ftsx: 'text'}}");
        }

        TEST( FTSSpec, FixCompoundKey1 ) {
            assertFixSuccess("{key: {a: 'text', b: 1.0}}");
            assertFixSuccess("{key: {a: 'text', b: NumberInt(1)}}");
            assertFixSuccess("{key: {a: 'text', b: NumberLong(1)}}");
            assertFixSuccess("{key: {a: 1.0, b: 'text'}}");
            assertFixSuccess("{key: {a: NumberInt(1), b: 'text'}}");
            assertFixSuccess("{key: {a: NumberLong(1), b: 'text'}}");
            assertFixSuccess("{key: {a: -1, b: 'text'}}");
            assertFixSuccess("{key: {a: 1, b: 1, c: 'text'}}");
            assertFixSuccess("{key: {a: 1, b: -1, c: 'text'}}");
            assertFixSuccess("{key: {a: -1, b: 1, c: 'text'}}");
            assertFixSuccess("{key: {a: 1, b: 'text', c: 1}}");
            assertFixSuccess("{key: {a: 'text', b: 1, c: 1}}");
            assertFixSuccess("{key: {a: 'text', b: 'text', c: 1}}");
            assertFixSuccess("{key: {a: 1, b: 'text', c: 'text'}}");

            assertFixFailure("{key: {a: 'text', b: 0}}");
            assertFixFailure("{key: {a: 'text', b: '2d'}}"); // not allowed to mix special indexes
            assertFixFailure("{key: {a: 'text', b: '1'}}");
            assertFixFailure("{key: {a: 'text', b: -1}}"); // -1 not allowed in suffix
            assertFixFailure("{key: {a: 'text', _fts: 1}}");
            assertFixFailure("{key: {a: 'text', _fts: 'text'}}");
            assertFixFailure("{key: {a: 'text', _ftsx: 1}}");
            assertFixFailure("{key: {a: 'text', _ftsx: 'text'}}");
            assertFixFailure("{key: {a: 'text', b: 1, c: -1}}");
            assertFixFailure("{key: {a: 'text', b: 1, c: 'text'}}"); // 'text' must all be adjacent
            assertFixFailure("{key: {a: 'text', b: 1, c: 'text', d: 1}}");
            assertFixFailure("{key: {a: 1, b: 'text', c: 1, d: 'text', e: 1}}");
        }

        TEST( FTSSpec, FixDefaultLanguage1 ) {
            assertFixSuccess("{key: {a: 'text'}, default_language: 'english'}");
            assertFixSuccess("{key: {a: 'text'}, default_language: 'engLISH'}");
            assertFixSuccess("{key: {a: 'text'}, default_language: 'en'}");
            assertFixSuccess("{key: {a: 'text'}, default_language: 'eN'}");
            assertFixSuccess("{key: {a: 'text'}, default_language: 'spanish'}");
            assertFixSuccess("{key: {a: 'text'}, default_language: 'none'}");

            assertFixFailure("{key: {a: 'text'}, default_language: 'engrish'}");
            assertFixFailure("{key: {a: 'text'}, default_language: ' english'}");
            assertFixFailure("{key: {a: 'text'}, default_language: ''}");
        }

        TEST( FTSSpec, FixWeights1 ) {
            assertFixSuccess("{key: {a: 'text'}, weights: {}}");
            assertFixSuccess("{key: {a: 'text'}, weights: {a: 1.0}}");
            assertFixSuccess("{key: {a: 'text'}, weights: {a: NumberInt(1)}}");
            assertFixSuccess("{key: {a: 'text'}, weights: {a: NumberLong(1)}}");
            assertFixSuccess("{key: {a: 'text'}, weights: {a: 99999}}");
            assertFixSuccess("{key: {'$**': 'text'}, weights: {'a.b': 2}}");
            assertFixSuccess("{key: {'$**': 'text'}, weights: {a: 2, b: 2}}");
            assertFixSuccess("{key: {'$**': 'text'}, weights: {'$**': 2}}");

            assertFixFailure("{key: {a: 'text'}, weights: 0}");
            assertFixFailure("{key: {a: 'text'}, weights: []}");
            assertFixFailure("{key: {a: 'text'}, weights: 'x'}");
            assertFixFailure("{key: {a: 'text'}, weights: {a: 0}}");
            assertFixFailure("{key: {a: 'text'}, weights: {a: -1}}");
            assertFixFailure("{key: {a: 'text'}, weights: {a: 100000}}"); // above max weight
            assertFixFailure("{key: {a: 'text'}, weights: {a: '1'}}");
            assertFixFailure("{key: {a: 'text'}, weights: {'': 1}}"); // "invalid" path
            assertFixFailure("{key: {a: 'text'}, weights: {'a.': 1}}");
            assertFixFailure("{key: {a: 'text'}, weights: {'.a': 1}}");
            assertFixFailure("{key: {a: 'text'}, weights: {'a..a': 1}}");
            assertFixFailure("{key: {a: 'text'}, weights: {$a: 1}}");
            assertFixFailure("{key: {a: 'text'}, weights: {'a.$a': 1}}");
            assertFixFailure("{key: {a: 'text'}, weights: {'a.$**': 1}}");
        }

        TEST( FTSSpec, FixLanguageOverride1 ) {
            assertFixSuccess("{key: {a: 'text'}, language_override: 'foo'}");
            assertFixSuccess("{key: {a: 'text'}, language_override: 'foo$bar'}");

            assertFixFailure("{key: {a: 'text'}, language_override: 'foo.bar'}"); // can't have '.'
            assertFixFailure("{key: {a: 'text'}, language_override: ''}");
            assertFixFailure("{key: {a: 'text'}, language_override: '$foo'}");
        }

        TEST( FTSSpec, FixTextIndexVersion1 ) {
            assertFixSuccess("{key: {a: 'text'}, textIndexVersion: 1.0}}");
            assertFixSuccess("{key: {a: 'text'}, textIndexVersion: NumberInt(1)}}");
            assertFixSuccess("{key: {a: 'text'}, textIndexVersion: NumberLong(1)}}");
            assertFixSuccess("{key: {a: 'text'}, textIndexVersion: 2.0}}");
            assertFixSuccess("{key: {a: 'text'}, textIndexVersion: NumberInt(2)}}");
            assertFixSuccess("{key: {a: 'text'}, textIndexVersion: NumberLong(2)}}");

            assertFixFailure("{key: {a: 'text'}, textIndexVersion: 3}");
            assertFixFailure("{key: {a: 'text'}, textIndexVersion: '2'}");
            assertFixFailure("{key: {a: 'text'}, textIndexVersion: {}}");
        }

        TEST( FTSSpec, ScoreSingleField1 ) {
            BSONObj user = BSON( "key" << BSON( "title" << "text" <<
                                                "text" << "text" ) <<
                                 "weights" << BSON( "title" << 10 ) );

            FTSSpec spec( FTSSpec::fixSpec( user ) );

            TermFrequencyMap m;
<<<<<<< HEAD
            spec.scoreDocument( BSON( "title" << "cat sat run" ),
                                spec.defaultLanguage(),
                                "",
                                false,
                                &m );
=======
            spec.scoreDocument( BSON( "title" << "cat sat run" ), &m );

>>>>>>> a7765339
            ASSERT_EQUALS( 3U, m.size() );
            ASSERT_EQUALS( m["cat"], m["sat"] );
            ASSERT_EQUALS( m["cat"], m["run"] );
            ASSERT( m["cat"] > 0 );
        }

        TEST( FTSSpec, ScoreMultipleField1 ) {
            BSONObj user = BSON( "key" << BSON( "title" << "text" <<
                                                "text" << "text" ) <<
                                 "weights" << BSON( "title" << 10 ) );

            FTSSpec spec( FTSSpec::fixSpec( user ) );

            TermFrequencyMap m;
<<<<<<< HEAD
            spec.scoreDocument( BSON( "title" << "cat sat run" << "text" << "cat book" ),
                                spec.defaultLanguage(),
                                "",
                                false,
                                &m );
=======
            spec.scoreDocument( BSON( "title" << "cat sat run" << "text" << "cat book" ), &m );
>>>>>>> a7765339

            ASSERT_EQUALS( 4U, m.size() );
            ASSERT_EQUALS( m["sat"], m["run"] );
            ASSERT( m["sat"] > 0 );

            ASSERT( m["cat"] > m["sat"] );
            ASSERT( m["cat"] > m["book"] );
            ASSERT( m["book"] > 0 );
            ASSERT( m["book"] < m["sat"] );
        }

        TEST( FTSSpec, ScoreMultipleField2 ) {
            // Test where one indexed field is a parent component of another indexed field.
            BSONObj user = BSON( "key" << BSON( "a" << "text" << "a.b" << "text" ) );

            FTSSpec spec( FTSSpec::fixSpec( user ) );

            TermFrequencyMap m;
            spec.scoreDocument( BSON( "a" << BSON( "b" << "term" ) ),
                                spec.defaultLanguage(),
                                "",
                                false,
                                &m );
            ASSERT_EQUALS( 1U, m.size() );
        }

        TEST( FTSSpec, ScoreRepeatWord ) {
            BSONObj user = BSON( "key" << BSON( "title" << "text" <<
                                                "text" << "text" ) <<
                                 "weights" << BSON( "title" << 10 ) );

            FTSSpec spec( FTSSpec::fixSpec( user ) );

            TermFrequencyMap m;
<<<<<<< HEAD
            spec.scoreDocument( BSON( "title" << "cat sat sat run run run" ),
                                spec.defaultLanguage(),
                                "",
                                false,
                                &m );
=======
            spec.scoreDocument( BSON( "title" << "cat sat sat run run run" ), &m );

>>>>>>> a7765339
            ASSERT_EQUALS( 3U, m.size() );
            ASSERT( m["cat"] > 0 );
            ASSERT( m["sat"] > m["cat"] );
            ASSERT( m["run"] > m["sat"] );

        }

        TEST( FTSSpec, Extra1 ) {
            BSONObj user = BSON( "key" << BSON( "data" << "text" ) );
            FTSSpec spec( FTSSpec::fixSpec( user ) );
            ASSERT_EQUALS( 0U, spec.numExtraBefore() );
            ASSERT_EQUALS( 0U, spec.numExtraAfter() );
        }

        TEST( FTSSpec, Extra2 ) {
            BSONObj user = BSON( "key" << BSON( "data" << "text" << "x" << 1 ) );
            BSONObj fixed = FTSSpec::fixSpec( user );
            FTSSpec spec( fixed );
            ASSERT_EQUALS( 0U, spec.numExtraBefore() );
            ASSERT_EQUALS( 1U, spec.numExtraAfter() );
            ASSERT_EQUALS( StringData("x"), spec.extraAfter(0) );

            BSONObj fixed2 = FTSSpec::fixSpec( fixed );
            ASSERT_EQUALS( fixed, fixed2 );
        }

        TEST( FTSSpec, Extra3 ) {
            BSONObj user = BSON( "key" << BSON( "x" << 1 << "data" << "text" ) );
            BSONObj fixed = FTSSpec::fixSpec( user );

            ASSERT_EQUALS( BSON( "x" << 1 <<
                                 "_fts" << "text" <<
                                 "_ftsx" << 1 ),
                           fixed["key"].Obj() );
            ASSERT_EQUALS( BSON( "data" << 1 ),
                           fixed["weights"].Obj() );

            BSONObj fixed2 = FTSSpec::fixSpec( fixed );
            ASSERT_EQUALS( fixed, fixed2 );

            FTSSpec spec( fixed );
            ASSERT_EQUALS( 1U, spec.numExtraBefore() );
            ASSERT_EQUALS( StringData("x"), spec.extraBefore(0) );
            ASSERT_EQUALS( 0U, spec.numExtraAfter() );

            BSONObj prefix;

            ASSERT( spec.getIndexPrefix( BSON( "x" << 2 ), &prefix ).isOK() );
            ASSERT_EQUALS( BSON( "x" << 2 ), prefix );

            ASSERT( spec.getIndexPrefix( BSON( "x" << 3 << "y" << 4 ), &prefix ).isOK() );
            ASSERT_EQUALS( BSON( "x" << 3 ), prefix );

            ASSERT( !spec.getIndexPrefix( BSON( "x" << BSON( "$gt" << 5 ) ), &prefix ).isOK() );
            ASSERT( !spec.getIndexPrefix( BSON( "y" << 4 ), &prefix ).isOK() );
            ASSERT( !spec.getIndexPrefix( BSONObj(), &prefix ).isOK() );
        }

        // Test for correct behavior when encountering nested arrays (both directly nested and
        // indirectly nested).

        TEST( FTSSpec, NestedArraysPos1 ) {
            BSONObj user = BSON( "key" << BSON( "a.b" << "text" ) );
            FTSSpec spec( FTSSpec::fixSpec( user ) );

            // The following document matches {"a.b": {$type: 2}}, so "term" should be indexed.
            BSONObj obj = fromjson("{a: [{b: ['term']}]}"); // indirectly nested arrays
            TermFrequencyMap m;
<<<<<<< HEAD
            spec.scoreDocument( obj, spec.defaultLanguage(), "", false, &m );
=======
            spec.scoreDocument( obj, &m );

>>>>>>> a7765339
            ASSERT_EQUALS( 1U, m.size() );
        }

        TEST( FTSSpec, NestedArraysPos2 ) {
            BSONObj user = BSON( "key" << BSON( "$**" << "text" ) );
            FTSSpec spec( FTSSpec::fixSpec( user ) );

            // The wildcard spec implies a full recursive traversal, so "term" should be indexed.
            BSONObj obj = fromjson("{a: {b: [['term']]}}"); // directly nested arrays
            TermFrequencyMap m;
<<<<<<< HEAD
            spec.scoreDocument( obj, spec.defaultLanguage(), "", false, &m );
=======
            spec.scoreDocument( obj, &m );

>>>>>>> a7765339
            ASSERT_EQUALS( 1U, m.size() );
        }

        TEST( FTSSpec, NestedArraysNeg1 ) {
            BSONObj user = BSON( "key" << BSON( "a.b" << "text" ) );
            FTSSpec spec( FTSSpec::fixSpec( user ) );

            // The following document does not match {"a.b": {$type: 2}}, so "term" should not be
            // indexed.
            BSONObj obj = fromjson("{a: {b: [['term']]}}"); // directly nested arrays
            TermFrequencyMap m;
<<<<<<< HEAD
            spec.scoreDocument( obj, spec.defaultLanguage(), "", false, &m );
=======
            spec.scoreDocument( obj, &m );

>>>>>>> a7765339
            ASSERT_EQUALS( 0U, m.size() );
        }

        // Multi-language test_1: test independent stemming per sub-document
        TEST( FTSSpec, NestedLanguages_PerArrayItemStemming ) {
            BSONObj indexSpec = BSON( "key" << BSON( "a.b.c" << "text" ) );
            FTSSpec spec( FTSSpec::fixSpec( indexSpec ) );
            TermFrequencyMap tfm;

            BSONObj obj = fromjson(
                "{ a :"
                "  { b :"
                "    [ { c : \"walked\", language : \"english\" },"
                "      { c : \"camminato\", language : \"italian\" },"
                "      { c : \"ging\", language : \"german\" } ]"
                "   }"
                " }" );

<<<<<<< HEAD
            spec.scoreDocument( obj, spec.defaultLanguage(), "", false, &tfm );
=======
            spec.scoreDocument( obj, &tfm );
>>>>>>> a7765339

            set<string> hits;
            hits.insert("walk");
            hits.insert("cammin");
            hits.insert("ging");

            for (TermFrequencyMap::const_iterator i = tfm.begin(); i!=tfm.end(); ++i) {
                string term = i->first;
                ASSERT_EQUALS( 1U, hits.count( term ) );
            }

        }

        // Multi-language test_2: test nested stemming per sub-document
        TEST( FTSSpec, NestedLanguages_PerSubdocStemming ) {
            BSONObj indexSpec = BSON( "key" << BSON( "a.b.c" << "text" ) );
            FTSSpec spec( FTSSpec::fixSpec( indexSpec ) );
            TermFrequencyMap tfm;

            BSONObj obj = fromjson(
                "{ language : \"english\","
                "  a :"
                "  { language : \"danish\","
                "    b :"
                "    [ { c : \"foredrag\" },"
                "      { c : \"foredragsholder\" },"
                "      { c : \"lector\" } ]"
                "  }"
                "}" );

<<<<<<< HEAD
            spec.scoreDocument( obj, spec.defaultLanguage(), "", false, &tfm );
=======
            spec.scoreDocument( obj, &tfm );
>>>>>>> a7765339

            set<string> hits;
            hits.insert("foredrag");
            hits.insert("foredragshold");
            hits.insert("lector");

            for (TermFrequencyMap::const_iterator i = tfm.begin(); i!=tfm.end(); ++i) {
                string term = i->first;
                ASSERT_EQUALS( 1U, hits.count( term ) );
            }

        }

        // Multi-language test_3: test nested arrays
        TEST( FTSSpec, NestedLanguages_NestedArrays ) {
            BSONObj indexSpec = BSON( "key" << BSON( "a.b.c" << "text" ) );
            FTSSpec spec( FTSSpec::fixSpec( indexSpec ) );
            TermFrequencyMap tfm;

            BSONObj obj = fromjson(
                "{ language : \"english\","
                "  a : ["
                "  { language : \"danish\","
                "    b :"
                "    [ { c : [\"foredrag\"] },"
                "      { c : [\"foredragsholder\"] },"
                "      { c : [\"lector\"] } ]"
                "  } ]"
                "}" );

<<<<<<< HEAD
            spec.scoreDocument( obj, spec.defaultLanguage(), "", false, &tfm );
=======
            spec.scoreDocument( obj, &tfm );
>>>>>>> a7765339

            set<string> hits;
            hits.insert("foredrag");
            hits.insert("foredragshold");
            hits.insert("lector");

            for (TermFrequencyMap::const_iterator i = tfm.begin(); i!=tfm.end(); ++i) {
                string term = i->first;
                ASSERT_EQUALS( 1U, hits.count( term ) );
            }

        }

        // Multi-language test_4: test pruning
        TEST( FTSSpec, NestedLanguages_PathPruning ) {
            BSONObj indexSpec = BSON( "key" << BSON( "a.b.c" << "text" ) );
            FTSSpec spec( FTSSpec::fixSpec( indexSpec ) );
            TermFrequencyMap tfm;

            BSONObj obj = fromjson(
                "{ language : \"english\","
                "  a : "
                "  { language : \"danish\","
                "    bc : \"foo\","
                "    b : { d: \"bar\" },"
                "    b :"
                "    [ { c : \"foredrag\" },"
                "      { c : \"foredragsholder\" },"
                "      { c : \"lector\" } ]"
                "  }"
                "}" );

<<<<<<< HEAD
            spec.scoreDocument( obj, spec.defaultLanguage(), "", false, &tfm );
=======
            spec.scoreDocument( obj, &tfm );
>>>>>>> a7765339

            set<string> hits;
            hits.insert("foredrag");
            hits.insert("foredragshold");
            hits.insert("lector");

            for (TermFrequencyMap::const_iterator i = tfm.begin(); i!=tfm.end(); ++i) {
                string term = i->first;
                ASSERT_EQUALS( 1U, hits.count( term ) );
            }

        }

        // Multi-language test_5: test wildcard spec
        TEST( FTSSpec, NestedLanguages_Wildcard ) {
            BSONObj indexSpec = BSON( "key" << BSON( "$**" << "text" ) );
            FTSSpec spec( FTSSpec::fixSpec( indexSpec ) );
            TermFrequencyMap tfm;

            BSONObj obj = fromjson(
                "{ language : \"english\","
                "  b : \"walking\","
                "  c : { e: \"walked\" },"
                "  d : "
                "  { language : \"danish\","
                "    e :"
                "    [ { f : \"foredrag\" },"
                "      { f : \"foredragsholder\" },"
                "      { f : \"lector\" } ]"
                "  }"
                "}" );

<<<<<<< HEAD
            spec.scoreDocument( obj, spec.defaultLanguage(), "", false, &tfm );
=======
            spec.scoreDocument( obj, &tfm );
>>>>>>> a7765339

            set<string> hits;
            hits.insert("foredrag");
            hits.insert("foredragshold");
            hits.insert("lector");
            hits.insert("walk");

            for (TermFrequencyMap::const_iterator i = tfm.begin(); i!=tfm.end(); ++i) {
                string term = i->first;
                ASSERT_EQUALS( 1U, hits.count( term ) );
            }

        }

        // Multi-language test_6: test wildcard spec with override
        TEST( FTSSpec, NestedLanguages_WildcardOverride ) {
            BSONObj indexSpec = BSON( "key" << BSON( "$**" << "text" ) <<
                                      "weights" << BSON( "d.e.f" << 20 ) );
            FTSSpec spec( FTSSpec::fixSpec( indexSpec ) );
            TermFrequencyMap tfm;

            BSONObj obj = fromjson(
                "{ language : \"english\","
                "  b : \"walking\","
                "  c : { e: \"walked\" },"
                "  d : "
                "  { language : \"danish\","
                "    e :"
                "    [ { f : \"foredrag\" },"
                "      { f : \"foredragsholder\" },"
                "      { f : \"lector\" } ]"
                "  }"
                "}" );

<<<<<<< HEAD
            spec.scoreDocument( obj, spec.defaultLanguage(), "", false, &tfm );
=======
            spec.scoreDocument( obj, &tfm );
>>>>>>> a7765339

            set<string> hits;
            hits.insert("foredrag");
            hits.insert("foredragshold");
            hits.insert("lector");
            hits.insert("walk");

            for (TermFrequencyMap::const_iterator i = tfm.begin(); i!=tfm.end(); ++i) {
                string term = i->first;
                ASSERT_EQUALS( 1U, hits.count( term ) );
            }

        }

        /** Test differences across textIndexVersion values in handling of nested arrays. */
        TEST( FTSSpec, TextIndexLegacyNestedArrays ) {
            BSONObj obj = fromjson( "{a: [{b: ['hello']}]}" );

            // textIndexVersion=1 FTSSpec objects do not index nested arrays.
            {
                BSONObj indexSpec = fromjson( "{key: {'a.b': 'text'}, textIndexVersion: 1}" ); 
                FTSSpec spec( FTSSpec::fixSpec( indexSpec ) );
                TermFrequencyMap tfm;
                spec.scoreDocument( obj, spec.defaultLanguage(), "", false, &tfm );
                ASSERT_EQUALS( tfm.size(), 0U );
            }

            // textIndexVersion=2 FTSSpec objects do index nested arrays.
            {
                BSONObj indexSpec = fromjson( "{key: {'a.b': 'text'}, textIndexVersion: 2}" ); 
                FTSSpec spec( FTSSpec::fixSpec( indexSpec ) );
                TermFrequencyMap tfm;
                spec.scoreDocument( obj, spec.defaultLanguage(), "", false, &tfm );
                ASSERT_EQUALS( tfm.size(), 1U );
            }
        }

        /** Test differences across textIndexVersion values in handling of language annotations. */
        TEST( FTSSpec, TextIndexLegacyLanguageRecognition) {
            BSONObj obj = fromjson( "{a: 'the', language: 'EN'}" );

            // textIndexVersion=1 FTSSpec objects treat two-letter language annotations as "none"
            // for purposes of stopword processing.
            {
                BSONObj indexSpec = fromjson( "{key: {'a': 'text'}, textIndexVersion: 1}" ); 
                FTSSpec spec( FTSSpec::fixSpec( indexSpec ) );
                TermFrequencyMap tfm;
                spec.scoreDocument( obj, spec.defaultLanguage(), "", false, &tfm );
                ASSERT_EQUALS( tfm.size(), 1U ); // "the" not recognized as stopword
            }

            // textIndexVersion=2 FTSSpec objects recognize two-letter codes.
            {
                BSONObj indexSpec = fromjson( "{key: {'a': 'text'}, textIndexVersion: 2}" ); 
                FTSSpec spec( FTSSpec::fixSpec( indexSpec ) );
                TermFrequencyMap tfm;
                spec.scoreDocument( obj, spec.defaultLanguage(), "", false, &tfm );
                ASSERT_EQUALS( tfm.size(), 0U ); // "the" recognized as stopword
            }
        }

    }
}<|MERGE_RESOLUTION|>--- conflicted
+++ resolved
@@ -180,16 +180,7 @@
             FTSSpec spec( FTSSpec::fixSpec( user ) );
 
             TermFrequencyMap m;
-<<<<<<< HEAD
-            spec.scoreDocument( BSON( "title" << "cat sat run" ),
-                                spec.defaultLanguage(),
-                                "",
-                                false,
-                                &m );
-=======
             spec.scoreDocument( BSON( "title" << "cat sat run" ), &m );
-
->>>>>>> a7765339
             ASSERT_EQUALS( 3U, m.size() );
             ASSERT_EQUALS( m["cat"], m["sat"] );
             ASSERT_EQUALS( m["cat"], m["run"] );
@@ -204,15 +195,7 @@
             FTSSpec spec( FTSSpec::fixSpec( user ) );
 
             TermFrequencyMap m;
-<<<<<<< HEAD
-            spec.scoreDocument( BSON( "title" << "cat sat run" << "text" << "cat book" ),
-                                spec.defaultLanguage(),
-                                "",
-                                false,
-                                &m );
-=======
             spec.scoreDocument( BSON( "title" << "cat sat run" << "text" << "cat book" ), &m );
->>>>>>> a7765339
 
             ASSERT_EQUALS( 4U, m.size() );
             ASSERT_EQUALS( m["sat"], m["run"] );
@@ -231,11 +214,7 @@
             FTSSpec spec( FTSSpec::fixSpec( user ) );
 
             TermFrequencyMap m;
-            spec.scoreDocument( BSON( "a" << BSON( "b" << "term" ) ),
-                                spec.defaultLanguage(),
-                                "",
-                                false,
-                                &m );
+            spec.scoreDocument( BSON( "a" << BSON( "b" << "term" ) ), &m );
             ASSERT_EQUALS( 1U, m.size() );
         }
 
@@ -247,16 +226,7 @@
             FTSSpec spec( FTSSpec::fixSpec( user ) );
 
             TermFrequencyMap m;
-<<<<<<< HEAD
-            spec.scoreDocument( BSON( "title" << "cat sat sat run run run" ),
-                                spec.defaultLanguage(),
-                                "",
-                                false,
-                                &m );
-=======
             spec.scoreDocument( BSON( "title" << "cat sat sat run run run" ), &m );
-
->>>>>>> a7765339
             ASSERT_EQUALS( 3U, m.size() );
             ASSERT( m["cat"] > 0 );
             ASSERT( m["sat"] > m["cat"] );
@@ -325,12 +295,7 @@
             // The following document matches {"a.b": {$type: 2}}, so "term" should be indexed.
             BSONObj obj = fromjson("{a: [{b: ['term']}]}"); // indirectly nested arrays
             TermFrequencyMap m;
-<<<<<<< HEAD
-            spec.scoreDocument( obj, spec.defaultLanguage(), "", false, &m );
-=======
             spec.scoreDocument( obj, &m );
-
->>>>>>> a7765339
             ASSERT_EQUALS( 1U, m.size() );
         }
 
@@ -341,12 +306,7 @@
             // The wildcard spec implies a full recursive traversal, so "term" should be indexed.
             BSONObj obj = fromjson("{a: {b: [['term']]}}"); // directly nested arrays
             TermFrequencyMap m;
-<<<<<<< HEAD
-            spec.scoreDocument( obj, spec.defaultLanguage(), "", false, &m );
-=======
             spec.scoreDocument( obj, &m );
-
->>>>>>> a7765339
             ASSERT_EQUALS( 1U, m.size() );
         }
 
@@ -358,12 +318,7 @@
             // indexed.
             BSONObj obj = fromjson("{a: {b: [['term']]}}"); // directly nested arrays
             TermFrequencyMap m;
-<<<<<<< HEAD
-            spec.scoreDocument( obj, spec.defaultLanguage(), "", false, &m );
-=======
             spec.scoreDocument( obj, &m );
-
->>>>>>> a7765339
             ASSERT_EQUALS( 0U, m.size() );
         }
 
@@ -382,11 +337,7 @@
                 "   }"
                 " }" );
 
-<<<<<<< HEAD
-            spec.scoreDocument( obj, spec.defaultLanguage(), "", false, &tfm );
-=======
             spec.scoreDocument( obj, &tfm );
->>>>>>> a7765339
 
             set<string> hits;
             hits.insert("walk");
@@ -417,11 +368,7 @@
                 "  }"
                 "}" );
 
-<<<<<<< HEAD
-            spec.scoreDocument( obj, spec.defaultLanguage(), "", false, &tfm );
-=======
             spec.scoreDocument( obj, &tfm );
->>>>>>> a7765339
 
             set<string> hits;
             hits.insert("foredrag");
@@ -452,11 +399,7 @@
                 "  } ]"
                 "}" );
 
-<<<<<<< HEAD
-            spec.scoreDocument( obj, spec.defaultLanguage(), "", false, &tfm );
-=======
             spec.scoreDocument( obj, &tfm );
->>>>>>> a7765339
 
             set<string> hits;
             hits.insert("foredrag");
@@ -489,11 +432,7 @@
                 "  }"
                 "}" );
 
-<<<<<<< HEAD
-            spec.scoreDocument( obj, spec.defaultLanguage(), "", false, &tfm );
-=======
             spec.scoreDocument( obj, &tfm );
->>>>>>> a7765339
 
             set<string> hits;
             hits.insert("foredrag");
@@ -526,11 +465,7 @@
                 "  }"
                 "}" );
 
-<<<<<<< HEAD
-            spec.scoreDocument( obj, spec.defaultLanguage(), "", false, &tfm );
-=======
             spec.scoreDocument( obj, &tfm );
->>>>>>> a7765339
 
             set<string> hits;
             hits.insert("foredrag");
@@ -565,11 +500,7 @@
                 "  }"
                 "}" );
 
-<<<<<<< HEAD
-            spec.scoreDocument( obj, spec.defaultLanguage(), "", false, &tfm );
-=======
             spec.scoreDocument( obj, &tfm );
->>>>>>> a7765339
 
             set<string> hits;
             hits.insert("foredrag");
@@ -593,7 +524,7 @@
                 BSONObj indexSpec = fromjson( "{key: {'a.b': 'text'}, textIndexVersion: 1}" ); 
                 FTSSpec spec( FTSSpec::fixSpec( indexSpec ) );
                 TermFrequencyMap tfm;
-                spec.scoreDocument( obj, spec.defaultLanguage(), "", false, &tfm );
+                spec.scoreDocument( obj, &tfm );
                 ASSERT_EQUALS( tfm.size(), 0U );
             }
 
@@ -602,7 +533,7 @@
                 BSONObj indexSpec = fromjson( "{key: {'a.b': 'text'}, textIndexVersion: 2}" ); 
                 FTSSpec spec( FTSSpec::fixSpec( indexSpec ) );
                 TermFrequencyMap tfm;
-                spec.scoreDocument( obj, spec.defaultLanguage(), "", false, &tfm );
+                spec.scoreDocument( obj, &tfm );
                 ASSERT_EQUALS( tfm.size(), 1U );
             }
         }
@@ -617,7 +548,7 @@
                 BSONObj indexSpec = fromjson( "{key: {'a': 'text'}, textIndexVersion: 1}" ); 
                 FTSSpec spec( FTSSpec::fixSpec( indexSpec ) );
                 TermFrequencyMap tfm;
-                spec.scoreDocument( obj, spec.defaultLanguage(), "", false, &tfm );
+                spec.scoreDocument( obj, &tfm );
                 ASSERT_EQUALS( tfm.size(), 1U ); // "the" not recognized as stopword
             }
 
@@ -626,7 +557,7 @@
                 BSONObj indexSpec = fromjson( "{key: {'a': 'text'}, textIndexVersion: 2}" ); 
                 FTSSpec spec( FTSSpec::fixSpec( indexSpec ) );
                 TermFrequencyMap tfm;
-                spec.scoreDocument( obj, spec.defaultLanguage(), "", false, &tfm );
+                spec.scoreDocument( obj, &tfm );
                 ASSERT_EQUALS( tfm.size(), 0U ); // "the" recognized as stopword
             }
         }
